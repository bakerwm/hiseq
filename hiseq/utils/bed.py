--- conflicted
+++ resolved
@@ -3,8 +3,6 @@
 
 """
 Function, processing BED files
-<<<<<<< HEAD
-=======
 
 functions/classes:
 
@@ -13,8 +11,6 @@
 bed2gtf
 bed_to_saf
 TableReader
-
->>>>>>> c7d839fb
 
 1. convert formats between: GTF, GFF, 
 """
@@ -37,36 +33,6 @@
 from hiseq.utils.featurecounts import FeatureCounts
 
 
-<<<<<<< HEAD
-
-
-
-
-def bed2gtf(file_in, file_out):
-    """Convert BED to GTF
-    chrom chromStart chromEnd name score strand
-    """
-    with open(file_in) as r, open(file_out, 'wt') as w:
-        for line in r:
-            fields = line.strip().split('\t')
-            start = int(fields[1]) + 1
-            w.write('\t'.join([
-                fields[0],
-                'BED_file',
-                'gene',
-                str(start),
-                fields[2],
-                '.',
-                fields[5],
-                '.',
-                'gene_id "{}"; gene_name "{}"'.format(fields[3], fields[3])
-                ]) + '\n')
-    return file_out
-
-
-
-=======
->>>>>>> c7d839fb
 def bed_to_saf(file_in, file_out):
     """Convert BED to SAF format, for featureCounts
     GeneID Chr Start End Strand
@@ -100,14 +66,6 @@
 
 
 
-
-<<<<<<< HEAD
-=======
-
-
-
-
->>>>>>> c7d839fb
 ###############################################################################
 ## code from bx-python package
 ## 
@@ -451,10 +409,6 @@
         if self.discard_first_column:
             fields.pop(0)
         return Bed(fields, self) #self as argument reader
-<<<<<<< HEAD
-=======
-
-
     
     
 class BedOverlap(object):
@@ -779,5 +733,4 @@
                 self.run_pair_idr(peakA, peakB)
 
 
-#
->>>>>>> c7d839fb
+#