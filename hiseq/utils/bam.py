--- conflicted
+++ resolved
@@ -116,24 +116,15 @@
         """
         if outfile is None:
             outfile = os.path.splitext(self.bam)[0] + '.rmdup.bam'
-<<<<<<< HEAD
-        sambamba = shutil.which('sambamba')
-        log = outfile + '.sambamba.log'
-=======
         sambamba = which('sambamba')
         log_stderr = outfile + '.sambamba.log'
->>>>>>> c7d839fb
         cmd = '{} markdup -r -t {} --overflow-list-size 800000 \
             --tmpdir="./" {} {} 2> {}'.format(
             sambamba,
             str(self.threads),
             self.bam,
             outfile,
-<<<<<<< HEAD
-            log)
-=======
             log_stderr)
->>>>>>> c7d839fb
         if os.path.exists(outfile) and overwrite is False:
             log.info('file exists: {}'.format(outfile))
         else:
@@ -162,11 +153,7 @@
             subdir = self._tmp(delete=False)
         check_path(subdir)
         # src, dest
-<<<<<<< HEAD
-        dest = os.path.join(subdir, os.path.basename(self.bam))        
-=======
         dest = os.path.join(subdir, os.path.basename(self.bam))
->>>>>>> c7d839fb
         # run
         self.index()
         srcfile = pysam.AlignmentFile(self.bam, 'rb')
@@ -273,11 +260,7 @@
            Maximum number of chunks of size `alignments` to be used
            in the convergence method.
         """
-<<<<<<< HEAD
-        assert self.isPaired(self.bam), \
-=======
         assert self.is_paired(self.bam), \
->>>>>>> c7d839fb
             'can only estimate insert size from' \
             'paired bam files'
         samfile = pysam.AlignmentFile(self.bam)
@@ -383,11 +366,7 @@
 
     def getNumberOfAlignments(self):
         """Return number of alignments in bamfile.
-<<<<<<< HEAD
-        """        
-=======
-        """
->>>>>>> c7d839fb
+        """
         if not os.path.exists(self.bam + '.bai'):
             pysam.index(self.bam)
         samfile = pysam.AlignmentFile(self.bam)
@@ -400,13 +379,8 @@
 def is_sam_flag(x, return_codes=False):
     """For sam flags
     The flags for sam format are in binary code:
-<<<<<<< HEAD
-    see: https://samtools.github.io/hts-specs/SAMv1.pdf 
-    
-=======
     see: https://samtools.github.io/hts-specs/SAMv1.pdf
 
->>>>>>> c7d839fb
     1    0x1   template having multiple segments in sequencing
     2    0x2   each segment properly aligned according to the aligner
     4    0x4   segment unmapped
@@ -419,11 +393,7 @@
     512  0x200 not passing filters, such as platform/vendor quality controls
     1024 0x400 PCR or optical duplicate
     2048 0x800 supplementary alignment
-<<<<<<< HEAD
-    
-=======
-
->>>>>>> c7d839fb
+
     see: Bitwise operator
     """
     f = {
@@ -456,11 +426,6 @@
     if return_codes and h:
         out = h
     else:
-<<<<<<< HEAD
-        out = len(h) > 0            
-    return out
-
-=======
         out = len(h) > 0
     return out
 
@@ -796,4 +761,3 @@
         log.info('bwCompare() skipped, file exists: {}'.format(bw_out))
     else:
         run_shell_cmd(cmd)
->>>>>>> c7d839fb
